--- conflicted
+++ resolved
@@ -1,4 +1,3 @@
-<<<<<<< HEAD
 """
 Commandstack module definition : command stack & processing module
 
@@ -1341,7 +1340,7 @@
                 self.argstep = 1
                 return True
             except:
-                self.error = 'Could not parse "' + args[argidx] +'" as speed'
+                self.error = 'Could not parse "' + args[argidx] + '" as speed'
                 return False
 
         # Vertical speed: convert fpm to in m/s
@@ -1396,1398 +1395,4 @@
 
         # Argument not found: return False
         self.error = 'Unknown argument type: ' + argtype
-        return False
-=======
-"""
-Commandstack module definition : command stack & processing module
-
-Methods:
-    Commandstack()          :  constructor
-    stack(cmdline)          : add a command to the command stack
-    openfile(scenname)      : start playing a scenario file scenname.SCN
-                              from scenario folder
-    savefile(scenname,traf) : save current traffic situation as
-                              scenario file scenname.SCN
-    checkfile(t)            : check whether commands need to be
-                              processed from scenario file
-
-    process(sim, traf, scr) : central command processing method
-
-Created by  : Jacco M. Hoekstra (TU Delft)
-"""
-from math import *
-import numpy as np
-from random import seed
-import os
-import os.path
-import subprocess
-
-from ..tools import geo, areafilter
-from ..tools.aero import kts, ft, fpm, tas2cas, density
-from ..tools.misc import txt2alt, cmdsplit
-from ..tools.position import txt2pos, islat
-from .. import settings
-
-# Temporary fix for synthetic
-import synthetic as syn
-
-# Global variables
-cmddict   = dict()
-cmdsynon  = dict()
-cmdstack  = []
-
-scenname  = ""
-scenfile  = ""
-scentime  = []
-scencmd   = []
-
-
-def init(sim, traf, scr):
-    """ Initialization of the default stack commands. This function is called
-        at the initialization of the main simulation object."""
-
-    # Command dictionary with command as key, gives a list with: 
-    #
-    #         command: [ helptext , 
-    #                    arglist , 
-    #                    function to call, 
-    #                    description in one line ] 
-    #
-    # Regarding the arglist:
-    #    - Separate aruments with a comma ","
-    #    - Enclose optional arguments with "[" and "]"
-    #    - Separate different argument type variants in one argument with "/"
-    #    - Repeat last one using "..." ,    (see e.g. WIND or POLY)
-    #
-    # Argtypes = syntax parsing (see below in this module for parsing):
-    #
-    #   acid      = aircraft id (text => index) 
-    #   alt       = altitude (FL250, 25000  ft+. meters)
-    #   spd       = CAS or Mach (when <1)   => m/s
-    #   hdg       = heading in degrees
-    #
-    #   float     = plain float
-    #   int       = integer
-    #   txt       = string
-    #   on/off    = text => boolean
-    #
-    #   latlon    = converts acid, wpt, airport etc => lat,lon (deg) so 2 args!
-    #   wpt       = converts postext or lat,lon into a text string to be used as named waypoint
-    #   wpinroute = text string with name of waypoint in route
-    #   pandir    = text with LEFT, RIGHT, UP/ABOVE or DOWN
-    #
-    # Below this dictionary also a dictionary of synonym commandss is given (equivalent commands)
-    #
-    #--------------------------------------------------------------------
-    commands = {
-        "ADDNODES": [
-            "ADDNODES number",
-            "int",
-            sim.addNodes,
-            "Add a simulation instance/node"
-        ],
-        "ADDWPT": [
-            "ADDWPT acid, (wpname/lat,lon),[alt,spd,afterwp]",
-            "acid,wpt,[alt,spd,wpinroute]",
-            #
-            # lambda *arg: short-hand for using function output as argument, equivalent with:
-            #
-            # def fun(idx, args):
-            #     return traf.ap.route[idx].addwptStack(traf, idx, *args)
-            # fun(idx,*args)
-            #
-            lambda idx, *args: traf.ap.route[idx].addwptStack(traf, idx, *args),
-            "Add a waypoint to route of aircraft (FMS)"
-        ],
-        "AFTER": [
-            "acid AFTER afterwp ADDWPT (wpname/lat,lon),[alt,spd]",
-            "acid,wpinroute,txt,wpt,[alt,spd]",
-            lambda idx, *args: traf.ap.route[idx].afteraddwptStack(traf, idx, *args),
-            "After waypoint, add a waypoint to route of aircraft (FMS)"
-        ],
-        "ALT": [
-            "ALT acid, alt, [vspd]",
-            "acid,alt,[vspd]",
-            traf.ap.selalt,
-            "Altitude command (autopilot)"
-        ],
-        "AREA": [
-            "AREA Shapename/OFF or AREA lat,lon,lat,lon,[top,bottom]",
-            "[float/txt,float,float,float,alt,alt]",
-            lambda *args: traf.area.setArea(scr, args),
-            "Define experiment area (area of interest)"
-        ],
-        "ASAS": [
-            "ASAS ON/OFF",
-            "[onoff]",
-            traf.asas.toggle,
-            "Airborne Separation Assurance System switch"
-        ],
-        "BATCH": [
-            "BATCH filename",
-            "string",
-            sim.batch,
-            "Start a scenario file as batch simulation"
-        ],
-        "BENCHMARK": [
-            "BENCHMARK [scenfile,time]",
-            "[txt,time]",
-            sim.benchmark,
-            "Run benchmark"
-        ],
-        "BOX": [
-            "BOX name,lat,lon,lat,lon,[top,bottom]",
-            "txt,latlon,latlon,[alt,alt]",
-            lambda name, *coords: areafilter.defineArea(scr, name, 'BOX', coords),
-            "Define a box-shaped area"
-        ],
-        "CALC": [
-            "CALC expression",
-            "string",
-            lambda expr: scr.echo("Ans = " + str(eval(expr))),
-            "Simple in-line math calculator, evaluates expression"
-        ],
-        "CDMETHOD": [
-            "CDMETHOD [method]",
-            "[txt]",
-            traf.asas.SetCDmethod,
-            "Set conflict detection method"
-        ],
-        "CIRCLE": [
-            "CIRCLE name,lat,lon,radius,[top,bottom]",
-            "txt,latlon,float,[alt,alt]",
-            lambda name, *coords: areafilter.defineArea(scr, name, 'CIRCLE', coords),
-            "Define a circle-shaped area"
-        ],
-        "CRE": [
-            "CRE acid,type,lat,lon,hdg,alt,spd",
-            "txt,txt,latlon,hdg,alt,spd",
-            traf.create,
-            "Create an aircraft"
-        ],
-        "DEL": [
-            "DEL acid/WIND/shape",
-            "txt",
-            lambda a:   traf.delete(a)    if traf.id.count(a) > 0 \
-                   else traf.wind.clear() if a=="WIND" \
-                   else areafilter.deleteArea(scr, a),
-            "Delete command (aircraft, wind, area)"
-        ],
-        "DELWPT": [
-            "DELWPT acid,wpname",
-            "acid,wpinroute",
-            lambda idx, wpname: traf.ap.route[idx].delwpt(wpname),
-            "Delete a waypoint from a route (FMS)"
-        ],
-        "DEST": [
-            "DEST acid, latlon/airport",
-            "acid,wpt/latlon",
-            lambda idx, *args: traf.ap.setdestorig("DEST", idx, *args),
-            "Set destination of aircraft, aircraft wil fly to this airport"
-        ],
-        "DIRECT": [
-            "DIRECT acid wpname",
-            "acid,txt",
-            lambda idx, wpname: traf.ap.route[idx].direct(traf, idx, wpname),
-            "Go direct to specified waypoint in route (FMS)"
-        ],
-        "DIST": [
-            "DIST lat0, lon0, lat1, lon1",
-            "latlon,latlon",
-            lambda *args: scr.echo("QDR = %.2f deg, Dist = %.3f nm" % geo.qdrdist(*args)),
-            "Distance and direction calculation between two positions"
-        ],
-        "DT": [
-            "DT dt",
-            "float",
-            sim.setDt,
-            "Set simulation time step"
-        ],
-        "DTLOOK": [
-            "DTLOOK [time]",
-            "[float]",
-            traf.asas.SetDtLook,
-            "Set lookahead time in seconds for conflict detection"
-        ],
-        "DTMULT": [
-            "DTMULT multiplier",
-            "float",
-            sim.setDtMultiplier,
-            "Sel multiplication factor for fast-time simulation"
-        ],
-        "DTNOLOOK": [
-            "DTNOLOOK [time]",
-            "[float]",
-            traf.asas.SetDtNoLook,
-            "Set interval for conflict detection"
-        ],
-        "DUMPRTE": [
-            "DUMPRTE acid",
-            "acid",
-            lambda idx: traf.ap.route[idx].dumpRoute(traf, idx),
-            "Write route to output/routelog.txt"
-        ],
-        "ECHO": [
-            "ECHO txt",
-            "string",
-            scr.echo,
-            "Show a text in command window for user to read"
-        ],
-        "ENG": [
-            "ENG acid,[engine_id]",
-            "acid,[txt]",
-            traf.perf.engchange,
-            "Specify a different engine type"
-        ],
-        "FF": [
-            "FF [tend]",
-            "[time]",
-            sim.fastforward,
-            "Fast forward the simulation"
-        ],
-        "FIXDT": [
-            "FIXDT ON/OFF [tend]",
-            "onoff,[time]",
-            sim.setFixdt,
-            "Fix the time step"
-        ],
-        "GETWIND": [
-            "GETWIND lat,lon,[alt]",
-            "latlon,[alt]",
-            traf.wind.get,
-            "Get wind at a specified position (and optionally at altitude)"
-        ],
-        "HDG": [
-            "HDG acid,hdg (deg,True)",
-            "acid,float",
-            traf.ap.selhdg,
-            "Heading command (autopilot)"
-        ],
-        "HELP": [
-            "HELP [command]/pdf/ >filename",
-            "[txt]",
-            lambda *args: scr.echo(showhelp(*args)),
-            "Show help on a command, show pdf or write list of commands to file"
-        ],
-        "HOLD": [
-            "HOLD",
-            "",
-            sim.pause,
-            "Pause(hold) simulation"
-        ],
-        "IC": [
-            "IC [IC/filename]",
-            "[string]",
-            lambda *args: ic(scr, sim, *args),
-            "Initial condition: (re)start simulation and open scenario file"
-        ],
-        "INSEDIT": [
-            "INSEDIT txt",
-            "string",
-            scr.cmdline,
-            "Insert text op edit line in command window"
-        ],
-        "LINE": [
-            "LINE name,lat,lon,lat,lon",
-            "txt,latlon,latlon",
-            lambda name, *coords: scr.objappend(1, name, coords),
-            "Draw a line on the radar screen"
-        ],
-        "LISTRTE": [
-            "LISTRTE acid, [pagenr]",
-            "acid,[int]",
-            lambda idx, *args: traf.ap.route[idx].listrte(scr, idx, traf, *args),
-            "Show list of route in window per page of 5 waypoints"
-        ],
-        "LNAV": [
-            "LNAV acid,[ON/OFF]",
-            "acid,[onoff]",
-            traf.ap.setLNAV,
-            "LNAV (lateral FMS mode) switch for autopilot"
-        ],
-        "MCRE": [
-            "MCRE n, [type/*, alt/*, spd/*, dest/*]",
-            "int,[txt,alt,spd,txt]",
-            lambda *args: traf.mcreate(*args, area=scr.getviewlatlon()),
-            "Multiple random create of n aircraft in current view"
-        ],
-        "METRIC": [
-            "METRIC OFF/0/1/2, [dt]",
-            "onoff/int,[float]",
-            lambda *args: sim.metric.toggle(traf, *args),
-            "Complexity metrics module"
-        ],
-        "MOVE": [
-            "MOVE acid,lat,lon,[alt,hdg,spd,vspd]",
-            "acid,latlon,[alt,hdg,spd,vspd]",
-            traf.move,
-            "Move an aircraft to a new position"
-        ],
-        "ND": [
-            "ND acid",
-            "txt",
-            lambda acid: scr.feature("ND", acid),
-            "Show navigation display with CDTI"
-        ],
-        "NOISE": [
-            "NOISE [ON/OFF]",
-            "[onoff]",
-            traf.setNoise,
-            "Turbulence/noise switch"
-        ],
-        "NOM": [
-            "NOM acid",
-            "acid",
-            traf.nom,
-            "Set nominal acceleration for this aircraft (perf model)"
-        ],
-        "NORESO": [
-            "NORESO [acid]",
-            "[string]",
-            traf.asas.SetNoreso,
-            "Switch off conflict resolution for this aircraft"
-        ],
-        "OP": [
-            "OP",
-            "",
-            sim.start,
-            "Start/Run simulation or continue after pause"
-        ],
-        "ORIG": [
-            "ORIG acid, latlon/airport",
-            "acid,wpt/latlon",
-            lambda *args: traf.ap.setdestorig("ORIG", *args),
-            "Set origin airport of aircraft"
-        ],
-        "PAN": [
-            "PAN latlon/acid/airport/waypoint/LEFT/RIGHT/ABOVE/DOWN",
-            "pandir/latlon",
-            scr.pan,
-            "Pan screen (move view) to a waypoint, direction or aircraft"
-        ],
-        "PCALL": [
-            "PCALL filename [REL/ABS]",
-            "txt,[txt]",
-            lambda *args: openfile(*args, mergeWithExisting=True),
-            "Call commands in another scenario file"
-        ],
-
-        "POLY": [
-            "POLY name,lat,lon,lat,lon, ...",
-            "txt,latlon,...",
-            lambda name, *coords: areafilter.defineArea(scr, name, 'POLY', coords),
-            "Define a polygon-shaped area"
-        ],
-        "POLYALT": [
-            "POLY name,top,bottom,lat,lon,lat,lon, ...",
-            "txt,alt,alt,latlon,...",
-            lambda name, *coords: areafilter.defineArea(scr, name, 'POLYALT', coords),
-            "Define a polygon-shaped area in 3D: between two altitudes"
-        ],
-        "POS": [
-            "POS acid",
-            "acid",
-            lambda acid: scr.showacinfo(*traf.acinfo(acid)),
-            "Get info on aircraft"
-        ],
-        "PRIORULES": [
-            "PRIORULES [ON/OFF PRIOCODE]",
-            "[onoff, txt]",
-            traf.asas.SetPrio,
-            "Define priority rules (right of way) for conflict resolution"
-        ],
-        "QUIT": [
-            "QUIT",
-            "",
-            sim.stop,
-            "Quit program/Stop simulation"
-        ],
-        "RESET": [
-            "RESET",
-            "",
-            sim.reset,
-            "Reset simulation"
-        ],
-        "RFACH": [
-            "RFACH [factor]",
-            "[float]",
-            traf.asas.SetResoFacH,
-            "Set resolution factor horizontal (to add a margin)"
-        ],
-        "RFACV": [
-            "RFACV [factor]",
-            "[float]",
-            traf.asas.SetResoFacV,
-            "Set resolution factor vertical (to add a margin)"
-        ],
-        "RESO": [
-            "RESO [method]",
-            "[txt]",
-            traf.asas.SetCRmethod,
-            "Set resolution method"
-        ],
-        "RESOOFF": [
-            "RESOOFF [acid]",
-            "[string]",
-            traf.asas.SetResooff,
-            "Switch for conflict resolution module"
-        ],
-        "RMETHH": [
-            "RMETHH [method]",
-            "[txt]",
-            traf.asas.SetResoHoriz,
-            "Set resolution method to be used horizontally"
-        ],
-        "RMETHV": [
-            "RMETHV [method]",
-            "[txt]",
-            traf.asas.SetResoVert,
-            "Set resolution method to be used vertically"
-        ],
-        "RSZONEDH": [
-            "RSZONEDH [height]",
-            "[float]",
-            traf.asas.SetPZHm,
-            "Set half of vertical dimension of resolution zone in ft"
-        ],
-        "RSZONER": [
-            "RSZONER [radius]",
-            "[float]",
-            traf.asas.SetPZRm,
-            "Set horizontal radius of resolution zone in nm"
-        ],
-        "RUNWAYS": [
-            "RUNWAYS ICAO",
-            "txt",
-            lambda ICAO: traf.navdb.listrwys(ICAO),
-            "List available runways on an airport"
-        ],
-        "SAVEIC": [
-            "SAVEIC filename",
-            "string",
-            lambda fname: saveic(fname, sim, traf),
-            "Save current situation as IC"
-        ],
-        "SCEN": [
-            "SCEN scenname",
-            "string",
-            scenarioinit,
-            "Give current situation a scenario name"
-        ],
-        "SEED": [
-            "SEED value",
-            "int",
-            setSeed,
-            "Set seed for all functions using a randomizer (e.g.mcre,noise)"
-        ],
-        "SPD": [
-            "SPD acid,spd (CAS-kts/Mach)",
-            "acid,spd",
-            traf.ap.selspd,
-            "Speed command (autopilot)"
-        ],
-        "SSD": [
-            "SSD acid/ALL/OFF",
-            "txt",
-            scr.showssd,
-            "Show state-space diagram (=conflict prevention display/predictive ASAS)"
-        ],
-        "SWRAD": [
-            "SWRAD GEO/GRID/APT/VOR/WPT/LABEL/ADSBCOVERAGE/TRAIL [dt]/[value]",
-            "txt,[float]",
-            scr.feature,
-            "Switch on/off elements and background of map/radar view"
-        ],
-        "SYMBOL": [
-            "SYMBOL",
-            "",
-            scr.symbol,
-            "Toggle aircraft symbol"
-        ],
-        "SYN": [
-            " SYN: Possible subcommands: HELP, SIMPLE, SIMPLED, DIFG, SUPER," + \
-            "MATRIX, FLOOR, TAKEOVER, WALL, ROW, COLUMN, DISP",
-            "txt,[...]",
-            lambda *args: syn.process(args[0], len(args) - 1, args, sim, traf, scr),
-            "Macro for generating synthetic (geometric) traffic scenarios"
-        ],
-        "TAXI": [
-            "TAXI ON/OFF : OFF auto deletes traffic below 1500 ft",
-            "onoff",
-            traf.area.setTaxi,
-            "Switch on/off ground/low altitude mode, prevents auto-delete at 1500 ft"
-        ],
-        "TIME": [
-            "TIME RUN(default) / HH:MM:SS.hh / REAL / UTC ",
-            "[txt]",
-            sim.setclock,
-            "Set simulated clock time"
-        ],
-        "TRAIL": [
-            "TRAIL ON/OFF, [dt] OR TRAIL acid color",
-            "acid/bool,[float/txt]",
-            traf.trails.setTrails,
-            "Toggle aircraft trails on/off"
-        ],
-        "VNAV": [
-            "VNAV acid,[ON/OFF]",
-            "acid,[onoff]",
-            traf.ap.setVNAV,
-            "Switch on/off VNAV mode, the vertical FMS mode (autopilot)"
-        ],
-        "VS": [
-            "VS acid,vspd (ft/min)",
-            "acid,vspd",
-            traf.ap.selvspd,
-            "Vertical speed command (autopilot)"
-        ],
-        "WIND": [
-            "WIND lat,lon,alt/*,dir,spd,[alt,dir,spd,alt,...]",
-            "latlon,[alt],float,float,...,...,...",   # last 3 args are repeated
-            traf.wind.add,
-            "Define a wind vector as part of the 2D or 3D wind field"
-        ],
-        "ZONEDH": [
-            "ZONEDH [height]",
-            "[float]",
-            traf.asas.SetPZH,
-            "Set half of the vertical protected zone dimensions in ft"
-        ],
-        "ZONER": [
-            "ZONER [radius]",
-            "[float]",
-            traf.asas.SetPZR,
-            "Set the radius of the horizontal protected zone dimensions in nm"
-
-        ],
-        "ZOOM": [
-            "ZOOM IN/OUT or factor",
-            "float/txt",
-            lambda a: scr.zoom(1.4142135623730951) if a == "IN" else \
-                      scr.zoom(0.7071067811865475) if a == "OUT" else \
-                      scr.zoom(a, True),
-            "Zoom display in/out, you can also use +++ or -----"
-        ]
-    }
-
-    cmddict.update(commands)
-
-    #--------------------------------------------------------------------
-    # Command synonym dictionary
-    synonyms = {
-        "CONTINUE": "OP",
-        "CREATE": "CRE",
-        "CLOSE": "QUIT",
-        "DELETE": "DEL",
-        "DIRECTTO": "DIRECT",
-        "DIRTO": "DIRECT",
-        "DISP": "SWRAD",
-        "END": "QUIT",
-        "EXIT": "QUIT",
-        "FWD": "FF",
-        "HMETH": "RMETHH",
-        "HRESOM": "RMETHH",
-        "HRESOMETH": "RMETHH",
-        "LOAD": "IC",
-        "OPEN": "IC",
-        "PAUSE": "HOLD",
-        "Q": "QUIT",
-        "STOP": "QUIT",
-        "RUN": "OP",
-        "RESOFACH": "RFACH",
-        "RESOFACV": "RFACV",
-        "SAVE": "SAVEIC",
-        "START": "OP",
-        "TURN": "HDG",
-        "VMETH": "RMETHV",
-        "VRESOM": "RMETHV",
-        "VRESOMETH": "RMETHV",
-        "?": "HELP"
-    }
-    cmdsynon.update(synonyms)
-    #--------------------------------------------------------------------
-
-    # Display Help text on start of program
-    stack("ECHO BlueSky Console Window: Enter HELP or ? for info.\n" +
-        "Or select IC to Open a scenario file.")
-
-    # Pan to initial location
-    stack('PAN ' + settings.start_location)
-    stack("ZOOM 0.4")
-
-
-def get_scenname():
-    return scenname
-
-
-def get_scendata():
-    return scentime, scencmd
-
-
-def set_scendata(newtime, newcmd):
-    global scentime, scencmd
-    scentime = newtime
-    scencmd  = newcmd
-
-
-def scenarioinit(name):
-    global scenname
-    scenname = name
-    return True, 'Starting scenario ' + name
-
-
-def append_commands(newcommands):
-    """ Append additional functions to the stack command dictionary """
-    cmddict.update(newcommands)
-
-
-def showhelp(cmd=''):
-    """ Generate help text for displaying or dump command reference in file
-        when command is >filename
-    """
-    # No command given: show all
-    if len(cmd) == 0:
-        text = "To get help on a command, enter it without arguments.\n" + \
-               "The BlueSky commands are:\n\n"
-        text2 = ""
-        for key in cmddict:
-            text2 += (key + " ")
-            if len(text2) >= 60:
-                text += (text2 + "\n")
-                text2 = ""
-        text += (text2 + "\nSee Info subfolder for more info.")
-        return text
-
-    elif cmd.upper()=="PDF":
-        os.chdir("info")
-        pdfhelp = "BLUESKY-COMMAND-TABLE.pdf"
-        if os.path.isfile(pdfhelp):
-            try:            
-                subprocess.Popen(pdfhelp,shell=True)
-            except:               
-                return "Opening "+pdfhelp+" failed."
-        else:
-            return pdfhelp+"does not exist."
-        os.chdir("..")
-        return "Pdf window opened"
-    
-    # Show help line for command
-    elif cmd in cmddict:
-        
-        # Check whether description is available, then show it as well
-        if len(cmddict)<=3:
-            return cmddict[cmd][0]
-        else:
-            return cmddict[cmd][0]+"\n"+cmddict[cmd][3]
-
-    # Show help line for equivalent command
-    elif cmd in cmdsynon:
-        
-        # Check whether description is available, then show it as well
-        if len(cmddict[cmdsynon[cmd]])<=3:
-            return cmddict[cmdsynon[cmd]][0]
-        else:
-            return cmddict[cmdsynon[cmd]][0]+"\n"+cmddict[cmdsynon[cmd]][3]
-            
-    
-    # Write command reference to tab-delimited text file
-    elif cmd[0] == ">":
-
-        # Get filename
-        if len(cmd)>1:
-            fname = "./info/"+cmd[1:]
-        else:
-            fname = "./info/bluesky-commands.txt"
-
-        # Write command dictionary to tab-delimited text file
-        try:        
-            f = open(fname,"w")
-        except:
-            return "Invalid filename:"+fname
-        
-        # Header of first table
-        f.write("Command\tDescription\tUsage\tArgument types\tFunction\n")
-      
-        
-        table = []  # for alphabetical sort use a table
-        
-        # Get info for all commands
-        for item in cmddict:
-
-            lst = cmddict[item] # Get list with helpline, argtypes & function
-
-            line = item + "\t"
-            if len(lst)>3:
-                line = line + lst[3]
-            line = line + "\t" + lst[0] + "\t" + str(lst[1]) + "\t"
-
-            # Clean up string with function name and add if not a lambda function
-            funct = str(lst[2]).replace("<","").replace(">","")
-
-            # Lambda function give no info, also remove hex address and "method" text
-            if funct.count("lambda")==0:
-
-                if funct.count("at")>0:
-                    idxat = funct.index(" at ")
-                    funct = funct[:idxat]
-    
-                funct = funct.replace("bound method","")
-                line = line + funct           
-     
-            table.append(line)
-
-        # Sort & write table
-        table.sort()       
-        for line in table:        
-            f.write(line+"\n")
-        f.write("\n")
-
-        # Add synonyms table
-        f.write("\n\n Synonyms (equivalent commands)\n") 
-
-        table = []  # for alphabetical sort use table      
-        for item in cmdsynon:
-            if cmdsynon[item] in cmddict and len(cmddict[cmdsynon[item]])>=3 :
-                table.append(item + "\t" +cmdsynon[item]+"\t"+cmddict[cmdsynon[item]][3])
-            else:
-                table.append(item + "\t" +cmdsynon[item]+"\t")
-                
-
-        # Sort & write table        
-        table.sort()
-        for line in table:        
-            f.write(line+"\n")
-        f.write("\n")
-        
-        # Close and report where file is to be found
-        f.close()
-        return "Writing command reference in "+fname
-
-    else:
-        return "HELP: Unknown command: " + cmd
-
-
-def setSeed(value):
-    seed(value)
-    np.random.seed(value)
-
-
-def reset():
-    global scentime, scencmd, scenname
-
-    scentime = []
-    scencmd  = []
-    scenname = ''
-
-
-def stack(cmdline):
-    # Stack one or more commands separated by ";"
-    cmdline = cmdline.strip()
-    if len(cmdline) > 0:
-        for line in cmdline.split(';'):
-            cmdstack.append(line)
-
-
-def openfile(fname, absrel='ABS', mergeWithExisting=False):
-    global scentime, scencmd
-
-    # Split the incoming filename into a path, a filename and an extension
-    path, fname   = os.path.split(os.path.normpath(fname))
-    scenname, ext = os.path.splitext(fname)
-    if len(path) == 0:
-        path = os.path.normpath(settings.scenario_path)
-    if len(ext) == 0:
-        ext = '.scn'
-
-    # The entire filename, possibly with added path and extension
-    scenfile = os.path.join(path, scenname + ext)
-
-    print "Opening ", scenfile
-
-    # If timestamps in file should be interpreted as relative we need to add
-    # the current simtime to every timestamp
-    t_offset = sim.simt if absrel == 'REL' else 0.0
-
-    if not os.path.exists(scenfile):
-        return False, "Error: cannot find file: " + scenfile
-
-    # Split scenario file line in times and commands
-    if not mergeWithExisting:
-        # When a scenario file is read with PCALL the resulting commands
-        # need to be merged with the existing commands. Otherwise the
-        # old scenario commands are cleared.
-        scentime = []
-        scencmd  = []
-
-    with open(scenfile, 'r') as fscen:
-        for line in fscen:
-            if len(line.strip()) > 12 and line[0] != "#":
-                # Try reading timestamp and command
-                try:
-                    icmdline = line.index('>')
-                    tstamp   = line[:icmdline]
-                    ttxt     = tstamp.strip().split(':')
-                    ihr      = int(ttxt[0]) * 3600.0
-                    imin     = int(ttxt[1]) * 60.0
-                    xsec     = float(ttxt[2])
-                    scentime.append(ihr + imin + xsec + t_offset)
-                    scencmd.append(line[icmdline + 1:].strip("\n"))
-                except:
-                    if not(len(line.strip()) > 0 and line.strip()[0] == "#"):
-                        print "except this:", line
-                    pass  # nice try, we will just ignore this syntax error
-
-    if mergeWithExisting:
-        # If we are merging we need to sort the resulting command list
-        scentime, scencmd = [list(x) for x in zip(*sorted(
-            zip(scentime, scencmd), key=lambda pair: pair[0]))]
-
-    return True
-
-
-def ic(scr, sim, filename=''):
-    global scenfile, scenname
-
-    # Get the filename of new scenario
-    if filename == '':
-        filename = scr.show_file_dialog()
-    elif filename == "IC":
-        filename = scenfile
-
-    # Clean up filename
-    filename = filename.strip()
-
-    # Reset sim and open new scenario file
-    if len(filename) > 0:
-        sim.reset()
-        result = openfile(filename)
-        if result is True:
-            scenfile    = filename
-            scenname, _ = os.path.splitext(os.path.basename(filename))
-            return True, "Opened " + filename
-        else:
-            return result
-
-
-def checkfile(simt):
-    # Empty command buffer when it's time
-    while len(scencmd) > 0 and simt >= scentime[0]:
-        stack(scencmd[0])
-        del scencmd[0]
-        del scentime[0]
-
-    return
-
-
-def saveic(fname, sim, traf):
-    # Add extension .scn if not already present
-    if fname.lower().find(".scn") < 0:
-        fname = fname + ".scn"
-
-    # If it is with path don't touch it, else add path
-    if fname.find("/") < 0:
-        scenfile = "./scenario/" + fname
-
-    try:
-        f = open(scenfile, "w")
-    except:
-        return False, "Error writing to file"
-
-    # Write files
-    timtxt = "00:00:00.00>"
-
-    for i in range(traf.ntraf):
-        # CRE acid,type,lat,lon,hdg,alt,spd
-        cmdline = "CRE " + traf.id[i] + "," + traf.type[i] + "," + \
-                  repr(traf.lat[i]) + "," + repr(traf.lon[i]) + "," + \
-                  repr(traf.trk[i]) + "," + repr(traf.alt[i] / ft) + "," + \
-                  repr(tas2cas(traf.tas[i], traf.alt[i]) / kts)
-
-        f.write(timtxt + cmdline + "\n")
-
-        # VS acid,vs
-        if abs(traf.vs[i]) > 0.05:  # 10 fpm dead band
-            if abs(traf.ap.vs[i]) > 0.05:
-                vs_ = traf.ap.vs[i] / fpm
-            else:
-                vs_ = traf.vs[i] / fpm
-
-            cmdline = "VS " + traf.id[i] + "," + repr(vs_)
-            f.write(timtxt + cmdline + "\n")
-
-        # Autopilot commands
-        # Altitude
-        if abs(traf.alt[i] - traf.ap.alt[i]) > 10.:
-            cmdline = "ALT " + traf.id[i] + "," + repr(traf.ap.alt[i] / ft)
-            f.write(timtxt + cmdline + "\n")
-
-        # Heading as well when heading select
-        delhdg = (traf.hdg[i] - traf.ap.trk[i] + 180.) % 360. - 180.
-        if abs(delhdg) > 0.5:
-            cmdline = "HDG " + traf.id[i] + "," + repr(traf.ap.trk[i])
-            f.write(timtxt + cmdline + "\n")
-
-        # Speed select? => Record
-        rho = density(traf.alt[i])  # alt in m!
-        aptas = sqrt(1.225 / rho) * traf.ap.spd[i]
-        delspd = aptas - traf.tas[i]
-
-        if abs(delspd) > 0.4:
-            cmdline = "SPD " + traf.id[i] + "," + repr(traf.ap.spd[i] / kts)
-            f.write(timtxt + cmdline + "\n")
-
-        # DEST acid,dest-apt
-        if traf.ap.dest[i] != "":
-            cmdline = "DEST " + traf.id[i] + "," + traf.ap.dest[i]
-            f.write(timtxt + cmdline + "\n")
-
-        # ORIG acid,orig-apt
-        if traf.ap.orig[i] != "":
-            cmdline = "ORIG " + traf.id[i] + "," + traf.ap.orig[i]
-            f.write(timtxt + cmdline + "\n")
-
-        # Route with ADDWPT
-        route = traf.ap.route[i]
-        for iwp in range(route.nwp):
-            # dets and orig al already done, skip them here
-            if iwp == 0 and route.wpname[iwp] == traf.ap.orig[i]:
-                continue
-
-            if iwp == route.nwp - 1 and route.wpname[iwp] == traf.ap.dest[i]:
-                continue
-
-            #add other waypoints
-            cmdline = "ADDWPT " + traf.id[i] + " "
-            wpname = route.wpname[iwp]
-            if wpname[:len(traf.id[i])] == traf.id[i]:
-                wpname = repr(route.lat[iwp]) + "," + repr(route.lon[iwp])
-            cmdline = cmdline + wpname + ","
-
-            if route.wpalt[iwp] >= 0.:
-                cmdline = cmdline + repr(route.wpalt[iwp]) + ","
-            else:
-                cmdline = cmdline + ","
-
-            if route.wpspd[iwp] >= 0.:
-                cmdline = cmdline + repr(route.wpspd[iwp]) + ","
-
-            f.write(timtxt + cmdline + "\n")
-
-    # Saveic: should close
-    f.close()
-    return True
-
-
-def process(sim, traf, scr):
-    """process and empty command stack"""
-    global cmdstack
-
-    # Process stack of commands
-    for line in cmdstack:
-        #debug       print "stack is processing:",line
-        # Empty line: next command
-        line = line.strip()
-        if len(line) == 0:
-            continue
-
-        # Split command line into command and arguments, pass traf ids to check for
-        # switched acid and command
-        cmd, args = cmdsplit(line.upper(), traf.id)
-        numargs   = len(args)
-        # Check if this is a POS command with only an aircraft id
-        if numargs == 0 and traf.id.count(cmd) > 0:
-            args    = [cmd]
-            cmd     = 'POS'
-            numargs = 1
-
-        # Assume syntax is ok (default)
-        synerr = False
-
-        #**********************************************************************
-        #=====================  Start of command parsing  =====================
-        #**********************************************************************
-
-        #----------------------------------------------------------------------
-        # First check command synonyms list, then in dictionary
-        #----------------------------------------------------------------------
-        orgcmd = cmd  # save for string cutting out of line and use of synonyms
-        if cmd in cmdsynon.keys():
-            cmd    = cmdsynon[cmd]
-
-        if cmd in cmddict.keys():
-            helptext, argtypelist, function = cmddict[cmd][:3]
-
-            argtypes = []
-            argisopt = []
-            while len(argtypelist) > 0:
-                opt = (argtypelist[0] == '[')
-                cut = argtypelist.find(']') if opt else \
-                      argtypelist.find('[') if '[' in argtypelist else \
-                      len(argtypelist)
-
-                types = argtypelist[:cut].strip('[,]').split(',')
-                argtypes += types
-                argisopt += len(types) * [opt]
-                argtypelist = argtypelist[cut:].lstrip(',]')
-
-            # Check if at least the number of mandatory arguments is given,
-            # by finding the last argument that is not optional.
-            if False in argisopt:
-                minargs = len(argisopt) - argisopt[::-1].index(False)
-                if numargs < minargs:
-                    scr.echo("Syntax error: Too few arguments")
-                    scr.echo(line)
-                    scr.echo(helptext)
-                    continue
-
-            # Special case: single text string argument: case sensitive,
-            # possibly with spaces/newlines pass the original
-            if argtypes == ['string']:
-                arglist = [line[len(orgcmd) + 1:]]
-            else:
-                # Start with a fresh argument parser for each command
-                parser  = Argparser()
-                arglist = []
-                curtype = curarg = 0
-                while curtype < len(argtypes) and curarg < len(args) and not synerr:
-                    if argtypes[curtype][:3] == '...':
-                        repeatsize = len(argtypes) - curtype
-                        curtype = curtype - repeatsize
-                    argtype    = argtypes[curtype].strip().split('/')
-
-                    # Go over all argtypes separated by "/" in this place in the command line
-                    errors = ''
-                    for i in range(len(argtype)):
-                        argtypei = argtype[i]
-
-                        # Try to parse the argument for the given argument type
-                        if parser.parse(argtypei, curarg, args, traf, scr):
-                            if parser.result[0] is None and argisopt[curtype] is False:
-                                synerr = True
-                                scr.echo('No value given for mandatory argument ' + argtypes[curtype])
-                                break
-                            arglist += parser.result
-                            curarg  += parser.argstep
-                            break
-                        else:
-                            # Store the error message and see if there are alternatives
-                            errors += parser.error + '\n'
-                            if i < len(argtype) - 1:
-                                # We have alternative argument formats that we can try
-                                continue
-                            else:
-                                synerr = True
-                                scr.echo('Syntax error processing "' + args[curarg] + '":')
-                                scr.echo(errors)
-                                scr.echo(helptext)
-                                print "Error in processing arguments:"
-                                print line
-
-                    curtype += 1
-
-            # Call function return flag,text
-            # flag: indicates sucess
-            # text: optional error message
-            if not synerr:
-                # print cmd, arglist
-                results = function(*arglist)  # * = unpack list to call arguments
-
-                if type(results) == bool:  # Only flag is returned
-                    synerr = not results
-                    if synerr:
-                        if numargs <= 0 or curarg < len(args) and args[curarg] == "?":
-                            scr.echo(helptext)
-                        else:
-                            scr.echo("Syntax error: " + helptext)
-                        synerr =  False  # Prevent further nagging
-
-                elif type(results) == list or type(results) == tuple:
-                    # Maybe there is also an error message returned?
-                    if len(results) >= 1:
-                        synerr = not results[0]
-
-                    if len(results) >= 2:
-                        scr.echo(cmd + ":" + results[1])
-                        synerr = False
-
-            else:  # synerr:
-                scr.echo("Syntax error: " + helptext)
-
-        #----------------------------------------------------------------------
-        # ZOOM command (or use ++++  or --  to zoom in or out)
-        #----------------------------------------------------------------------
-        elif cmd[0] in ["+", "=", "-"]:
-            nplus = cmd.count("+") + cmd.count("=")  # = equals + (same key)
-            nmin  = cmd.count("-")
-            scr.zoom(sqrt(2) ** (nplus - nmin), absolute=False)
-
-        #-------------------------------------------------------------------
-        # Reference to other command files
-        # Check external references
-        #-------------------------------------------------------------------
-#        elif cmd[:4] in extracmdrefs:
-#            extracmdrefs[cmd[:4]].process(cmd[4:], numargs, [cmd] + args, sim, traf, scr, self)
-
-        #-------------------------------------------------------------------
-        # Command not found
-        #-------------------------------------------------------------------
-        else:
-            if numargs == 0:
-                scr.echo("Unknown command or aircraft: " + cmd)
-            else:
-                scr.echo("Unknown command: " + cmd)
-
-        #**********************************************************************
-        #======================  End of command branches ======================
-        #**********************************************************************
-
-    # End of for-loop of cmdstack
-    cmdstack = []
-    return
-
-
-class Argparser:
-    # Global variables
-    reflat    = -999.  # Reference latitude for searching in nav db 
-                       # in case of duplicate names
-    reflon    = -999.  # Reference longitude for searching in nav db 
-                       # in case of duplicate names
-
-    def __init__(self):
-        self.result     = []  # The outcome of a parsed argument is stored here
-        self.argstep    = 0   # The number of arguments that were parsed
-        self.error      = ''  # Potential parsing error messages are stored here
-        self.additional = {}  # Sometimes a parse can generate extra arguments 
-                              # that can be used to fill future empty arguments.
-                              # E.g., a runway gives a lat/lon, but also a heading.
-        self.refac      = -1  # Stored aircraft idx when an argument is parsed
-                              # for a function that acts on an aircraft.
-
-    def parse(self, argtype, argidx, args, traf, scr):
-        """ Parse one or more arguments.
-
-            Returns True if parse was succesful. When not succesful, False is
-            returned, and the error message is stored in self.error """
-
-        # First reset outcome values
-        self.result  = []
-        self.argstep = 0
-        self.error   = ''
-
-        # Empty arg or wildcard
-        if args[argidx] == "" or args[argidx] == "*":
-            # If there was a matching additional argument stored previously use that one
-            if argtype in self.additional and args[argidx] == "*":
-                self.result  = [self.additional[argtype]]
-                self.argstep = 1
-                return True
-            # Otherwise result is None
-            self.result  = [None]
-            self.argstep = 1
-            return True
-
-        if argtype == "acid":  # aircraft id => parse index
-            idx = traf.id2idx(args[argidx])
-            if idx < 0:
-                self.error = args[argidx] + " not found"
-                return False
-            else:
-                # Update ref position for navdb lookup
-                Argparser.reflat = traf.lat[idx]
-                Argparser.reflon = traf.lon[idx]
-                self.refac   = idx
-                self.result  = [idx]
-                self.argstep = 1
-                return True
-
-        elif argtype == "txt":  # simple text
-            self.result  = [args[argidx]]
-            self.argstep = 1
-            return True
-
-        elif argtype == "wpinroute":  # return text in upper case
-            wpname = args[argidx].upper()
-            if self.refac >= 0 and wpname not in traf.ap.route[self.refac].wpname:
-                self.error = 'There is no waypoint ' + wpname + ' in route of ' + traf.id[self.refac]
-                return False
-            self.result  = [wpname]
-            self.argstep = 1
-            return True
-
-        elif argtype == "float":  # float number
-            try:
-                self.result  = [float(args[argidx])]
-                self.argstep = 1
-                return True
-            except:
-                self.error = 'Argument "' + args[argidx] + '" is not a float'
-                return False
-
-        elif argtype == "int":   # integer
-            try:
-                self.result  = [int(args[argidx])]
-                self.argstep = 1
-                return True
-            except:
-                self.error = 'Argument "' + args[argidx] + '" is not an int'
-                return False
-
-        elif argtype == "onoff" or argtype == "bool":
-            if args[argidx] == "ON" or args[argidx] == "1" or args[argidx] == "TRUE":
-                self.result  = [True]
-                self.argstep = 1
-                return True
-            elif args[argidx] == "OFF" or args[argidx] == "0" or args[argidx] == "FALSE":
-                self.result  = [False]
-                self.argstep = 1
-                return True
-            else:
-                self.error = 'Argument "' + args[argidx] + '" is not a bool'
-                return False
-
-        elif argtype == "wpt" or argtype == "latlon":
-
-            # wpt: Make 1 or 2 argument(s) into 1 position text to be used as waypoint
-            # latlon: return lat,lon to be used as a position only
-
-            # Examples valid position texts:
-            # lat/lon : "N52.12,E004.23","N52'14'12',E004'23'10"
-            # navaid/fix: "SPY","OA","SUGOL"
-            # airport:   "EHAM"
-            # runway:    "EHAM/RW06" "LFPG/RWY23"
-
-            # Default values
-            self.argstep = 1
-            name         = args[argidx]
-
-            # Try aircraft first: translate a/c id into a valid position text with a lat,lon
-            idx = traf.id2idx(name)
-            if idx >= 0:
-                name     = str(traf.lat[idx]) + "," + str(traf.lon[idx])
-
-            # Check next arg if available
-            elif argidx < len(args) - 1:
-                # lat,lon ? Combine into one string with a comma
-                if islat(args[argidx]):
-                    name = args[argidx] + "," + args[argidx + 1]
-                    self.argstep = 2   # we used two arguments
-
-                # apt,runway ? Combine into one string with a slash as separator
-                elif args[argidx + 1][:2].upper() == "RW" and args[argidx] in traf.navdb.aptid:
-                    name = args[argidx] + "/" + args[argidx + 1].upper()
-                    self.argstep = 2   # we used two arguments
-
-            # Return something different for the two argtypes:
-
-            # wpt argument type: simply return positiontext, no need it look up nw
-            if argtype == "wpt":
-                self.result = [name]
-                return True
-
-            # lat/lon argument type we also need to it up:
-            elif argtype == "latlon":
-                # Set default reference lat,lon for duplicate name in navdb to screen
-                if Argparser.reflat < -180.:  # No reference avaiable yet: use screen center
-                    Argparser.reflat = scr.ctrlat
-                    Argparser.reflon = scr.ctrlon
-
-                success, posobj = txt2pos(name, traf, traf.navdb, Argparser.reflat, Argparser.reflon)
-
-                if success:
-                    # for runway type, get heading as default optional argument for command line
-                    if posobj.type == "rwy":
-                        aptname, rwyname = name.split('/RW')
-                        rwyname = rwyname.lstrip('Y')
-                        try:
-                            self.additional['hdg'] = traf.navdb.rwythresholds[aptname][rwyname][2]
-                        except:
-                            pass
-
-                    # Update reference lat/lon
-                    Argparser.reflat = posobj.lat
-                    Argparser.reflon = posobj.lon
-
-                    self.result = [posobj.lat, posobj.lon]
-                    return True
-                else:
-                    self.error = posobj  # contains error message if txt2pos was no success
-                    return False
-
-        # Pan direction: check for valid string value
-        elif argtype == "pandir":
-            pandir = args[argidx].upper().strip()
-            if pandir in ["LEFT", "RIGHT", "UP", "ABOVE", "RIGHT", "DOWN"]:
-                self.result  = pandir
-                self.argstep = 1
-                return True
-            else:
-                self.error = pandir + ' is not a valid pan argument'
-                return False
-
-        # CAS[kts] Mach: convert kts to m/s for values=>1.0 (meaning  CAS)
-        elif argtype == "spd":
-            try:
-                spd = float(args[argidx].upper().replace("M", ".").replace("..", "."))
-                if not 0.1 < spd < 1.0:
-                    spd *= kts
-                self.result  = [spd]
-                self.argstep = 1
-                return True
-            except:
-                self.error = 'Could not parse "' + args[argidx] +'" as speed'
-                return False
-
-        # Vertical speed: convert fpm to in m/s
-        elif argtype == "vspd":
-            try:
-                self.result  = [fpm * float(args[argidx])]
-                self.argstep = 1
-                return True
-            except:
-                self.error = 'Could not parse "' + args[argidx] + '" as vertical speed'
-                return False
-
-        # Altutide convert ft or FL to m
-        elif argtype == "alt":  # alt: FL250 or 25000 [ft]
-            alt = txt2alt(args[argidx])
-            if alt > -990.0:
-                self.result  = [alt * ft]
-                self.argstep = 1
-                return True
-            else:
-                self.error = 'Could not parse "' + args[argidx] + '" as altitude'
-                return False
-
-        # Heading: return float in degrees
-        elif argtype == "hdg":
-            try:
-                # TODO: take care of difference between magnetic/true heading
-                hdg = float(args[argidx].upper().replace('T', '').replace('M', ''))
-                self.result  = [hdg]
-                self.argstep = 1
-                return True
-            except:
-                self.error = 'Could not parse "' + args[argidx] + '" as heading'
-                return False
-
-        # Time: convert time MM:SS.hh or HH:MM:SS.hh to a float in seconds
-        elif argtype == "time":
-            try:
-                ttxt = args[argidx].strip().split(':')
-                if len(ttxt) >= 3:
-                    ihr  = int(ttxt[0]) * 3600.0
-                    imin = int(ttxt[1]) * 60.0
-                    xsec = float(ttxt[2])
-                    self.result = [ihr + imin + xsec]
-                else:
-                    self.result = [float(args[argidx])]
-                self.argstep = 1
-                return True
-            except:
-                self.error = 'Could not parse "' + args[argidx] + '" as time'
-                return False
-
-        # Argument not found: return [None],{},0 which will trigger error and try the next type
-        self.error = 'Unknown argument type: ' + argtype
-        return False
->>>>>>> fb5a511e
+        return False